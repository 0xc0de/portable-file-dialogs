//
//  Portable File Dialogs
//
//  Copyright © 2018—2020 Sam Hocevar <sam@hocevar.net>
//
//  This library is free software. It comes without any warranty, to
//  the extent permitted by applicable law. You can redistribute it
//  and/or modify it under the terms of the Do What the Fuck You Want
//  to Public License, Version 2, as published by the WTFPL Task Force.
//  See http://www.wtfpl.net/ for more details.
//

#pragma once

#if _WIN32
#ifndef WIN32_LEAN_AND_MEAN
#   define WIN32_LEAN_AND_MEAN 1
#endif
#include <windows.h>
#include <commdlg.h>
#include <shlobj.h>
#include <shellapi.h>
#include <strsafe.h>
#include <future>

#elif __EMSCRIPTEN__
#include <emscripten.h>

#else
#ifndef _POSIX_C_SOURCE
#   define _POSIX_C_SOURCE 2 // for popen()
#endif
#include <cstdio>     // popen()
#include <cstdlib>    // std::getenv()
#include <fcntl.h>    // fcntl()
#include <unistd.h>   // read()
#include <csignal>    // ::kill, std::signal
#include <sys/wait.h> // waitpid()
#endif

#include <string>
#include <memory>
#include <iostream>
#include <map>
#include <regex>
#include <thread>
#include <chrono>

namespace pfd
{

enum class button
{
    cancel = -1,
    ok,
    yes,
    no,
    abort,
    retry,
    ignore,
};

enum class choice
{
    ok = 0,
    ok_cancel,
    yes_no,
    yes_no_cancel,
    retry_cancel,
    abort_retry_ignore,
};

enum class icon
{
    info = 0,
    warning,
    error,
    question,
};

// Additional option flags for various dialog constructors
enum class opt : uint8_t
{
    none = 0,
    // For file open, allow multiselect.
    multiselect     = 0x1,
    // For file save, force overwrite and disable the confirmation dialog.
    force_overwrite = 0x2,
    // For file open or save, force path to be the provided argument instead
    // of the last opened directory, which is the Microsoft-recommended, user-
    // friendly behaviour.
    force_path      = 0x4,
};

inline opt operator |(opt a, opt b) { return opt(uint8_t(a) | uint8_t(b)); }
inline bool operator &(opt a, opt b) { return bool(uint8_t(a) & uint8_t(b)); }

// The settings class, only exposing to the user a way to set verbose mode
// and to force a rescan of installed desktop helpers (zenity, kdialog…).
class settings
{
public:
    static void verbose(bool value);
    static void rescan();

protected:
    explicit settings(bool resync = false);

    inline bool is_osascript() const;
    inline bool is_zenity() const;
    inline bool is_kdialog() const;

    enum class flag
    {
        is_scanned = 0,
        is_verbose,

        has_zenity,
        has_matedialog,
        has_qarma,
        has_kdialog,
        is_vista,

        max_flag,
    };

    // Static array of flags for internal state
    bool const &flags(flag in_flag) const;

    // Non-const getter for the static array of flags
    bool &flags(flag in_flag);
};

// Internal classes, not to be used by client applications
namespace internal
{

// Process wait timeout, in milliseconds
static int const default_wait_timeout = 20;

class executor
{
    friend class dialog;

public:
    // High level function to get the result of a command
    std::string result(int *exit_code = nullptr);

    // High level function to abort
    bool kill();

#if _WIN32
    void start(std::function<std::string(int *)> const &fun);
#elif __EMSCRIPTEN__
    void start(int exit_code);
#else
    void start(std::vector<std::string> const &command);
#endif

    ~executor();

protected:
    bool ready(int timeout = default_wait_timeout);
    void stop();

private:
    bool m_running = false;
    std::string m_stdout;
    int m_exit_code = -1;
#if _WIN32
    std::future<std::string> m_future;
#elif __EMSCRIPTEN__ || __NX__
    // FIXME: do something
#else
    pid_t m_pid = 0;
    int m_fd = -1;
#endif
};

class platform
{
protected:
#if _WIN32
    // Helper class around LoadLibraryA() and GetProcAddress() with some safety
    class dll
    {
    public:
        dll(std::string const &name);
        ~dll();

        template<typename T> class proc
        {
        public:
            proc(dll const &lib, std::string const &sym)
              : m_proc(reinterpret_cast<T *>(::GetProcAddress(lib.handle, sym.c_str())))
            {}

            operator bool() const { return m_proc != nullptr; }
            operator T *() const { return m_proc; }

        private:
            T *m_proc;
        };

    private:
        HMODULE handle;
    };

    // Helper class around CreateActCtx() and ActivateActCtx()
    class new_style_context
    {
    public:
        new_style_context();
        ~new_style_context();

    private:
        HANDLE create();
        ULONG_PTR m_cookie = 0;
    };
#endif
};

class dialog : protected settings, protected platform
{
public:
    bool ready(int timeout = default_wait_timeout);
    bool kill();

protected:
    explicit dialog();

    std::vector<std::string> desktop_helper() const;
    std::string buttons_to_name(choice _choice) const;
    std::string get_icon_name(icon _icon) const;

    std::string powershell_quote(std::string const &str) const;
    std::string osascript_quote(std::string const &str) const;
    std::string shell_quote(std::string const &str) const;

    bool check_program(std::string const &program);

    // Keep handle to executing command
    std::shared_ptr<executor> m_async;
};

class file_dialog : public dialog
{
protected:
    enum type
    {
        open,
        save,
        folder,
    };

    file_dialog(type in_type,
                std::string const &title,
                std::string const &default_path = "",
                std::vector<std::string> filters = {},
                opt options = opt::none);

protected:
    std::string string_result();
    std::vector<std::string> vector_result();

#if _WIN32
    static int CALLBACK bffcallback(HWND hwnd, UINT uMsg, LPARAM, LPARAM pData);
    std::string select_folder_vista(IFileDialog *ifd, bool force_path);

    std::wstring m_wtitle;
    std::wstring m_wdefault_path;

    std::vector<std::string> m_vector_result;
#endif
};

} // namespace internal

//
// The notify widget
//

class notify : public internal::dialog
{
public:
    notify(std::string const &title,
           std::string const &message,
           icon _icon = icon::info);
};

//
// The message widget
//

class message : public internal::dialog
{
public:
    message(std::string const &title,
            std::string const &text,
            choice _choice = choice::ok_cancel,
            icon _icon = icon::info);

    button result();
    bool kill();

private:
    // Some extra logic to map the exit code to button number
    std::map<int, button> m_mappings;
#if _WIN32
    static BOOL CALLBACK kill_callback(HWND hwnd, LPARAM lParam);
    DWORD m_tid;
#endif
};

//
// The open_file, save_file, and open_folder widgets
//

class open_file : public internal::file_dialog
{
public:
    open_file(std::string const &title,
              std::string const &default_path = "",
              std::vector<std::string> filters = { "All Files", "*" },
              opt options = opt::none);

#if defined(__has_cpp_attribute)
#if __has_cpp_attribute(deprecated)
    // Backwards compatibility
    [[deprecated("Use pfd::opt::multiselect instead of allow_multiselect")]]
#endif
#endif
    open_file(std::string const &title,
              std::string const &default_path,
              std::vector<std::string> filters,
              bool allow_multiselect);

    std::vector<std::string> result();
};

class save_file : public internal::file_dialog
{
public:
    save_file(std::string const &title,
              std::string const &default_path = "",
              std::vector<std::string> filters = { "All Files", "*" },
              opt options = opt::none);

#if defined(__has_cpp_attribute)
#if __has_cpp_attribute(deprecated)
    // Backwards compatibility
    [[deprecated("Use pfd::opt::force_overwrite instead of confirm_overwrite")]]
#endif
#endif
    save_file(std::string const &title,
              std::string const &default_path,
              std::vector<std::string> filters,
              bool confirm_overwrite);

    std::string result();
};

class select_folder : public internal::file_dialog
{
public:
    select_folder(std::string const &title,
                  std::string const &default_path = "",
                  opt options = opt::none);

    std::string result();
};

//
// Below this are all the method implementations. You may choose to define the
// macro PFD_SKIP_IMPLEMENTATION everywhere before including this header except
// in one place. This may reduce compilation times.
//

#if !defined PFD_SKIP_IMPLEMENTATION

// settings implementation

inline settings::settings(bool resync)
{
    flags(flag::is_scanned) &= !resync;
}

inline void settings::verbose(bool value)
{
    settings().flags(flag::is_verbose) = value;
}

inline void settings::rescan()
{
    settings(true);
}

inline bool settings::is_osascript() const
{
#if __APPLE__
    return true;
#else
    return false;
#endif
}

inline bool settings::is_zenity() const
{
    return flags(flag::has_zenity) ||
           flags(flag::has_matedialog) ||
           flags(flag::has_qarma);
}

inline bool settings::is_kdialog() const
{
    return flags(flag::has_kdialog);
}

inline bool const &settings::flags(flag in_flag) const
{
    static bool flags[size_t(flag::max_flag)];
    return flags[size_t(in_flag)];
}

inline bool &settings::flags(flag in_flag)
{
    return const_cast<bool &>(static_cast<const settings *>(this)->flags(in_flag));
}

// internal free functions implementations

namespace internal
{

#if _WIN32
static inline std::wstring str2wstr(std::string const &str)
{
    int len = MultiByteToWideChar(CP_UTF8, 0, str.c_str(), (int)str.size(), nullptr, 0);
    std::wstring ret(len, '\0');
    MultiByteToWideChar(CP_UTF8, 0, str.c_str(), (int)str.size(), (LPWSTR)ret.data(), (int)ret.size());
    return ret;
}

static inline std::string wstr2str(std::wstring const &str)
{
    int len = WideCharToMultiByte(CP_UTF8, 0, str.c_str(), (int)str.size(), nullptr, 0, nullptr, nullptr);
    std::string ret(len, '\0');
    WideCharToMultiByte(CP_UTF8, 0, str.c_str(), (int)str.size(), (LPSTR)ret.data(), (int)ret.size(), nullptr, nullptr);
    return ret;
}

static inline bool is_vista()
{
    OSVERSIONINFOEXW osvi;
    memset(&osvi, 0, sizeof(osvi));
    DWORDLONG const mask = VerSetConditionMask(
            VerSetConditionMask(
                    VerSetConditionMask(
                            0, VER_MAJORVERSION, VER_GREATER_EQUAL),
                    VER_MINORVERSION, VER_GREATER_EQUAL),
            VER_SERVICEPACKMAJOR, VER_GREATER_EQUAL);
    osvi.dwOSVersionInfoSize = sizeof(osvi);
    osvi.dwMajorVersion = HIBYTE(_WIN32_WINNT_VISTA);
    osvi.dwMinorVersion = LOBYTE(_WIN32_WINNT_VISTA);
    osvi.wServicePackMajor = 0;

    return VerifyVersionInfoW(&osvi, VER_MAJORVERSION | VER_MINORVERSION | VER_SERVICEPACKMAJOR, mask) != FALSE;
}
#endif

// This is necessary until C++20 which will have std::string::ends_with() etc.

static inline bool ends_with(std::string const &str, std::string const &suffix)
{
    return suffix.size() <= str.size() &&
        str.compare(str.size() - suffix.size(), suffix.size(), suffix) == 0;
}

static inline bool starts_with(std::string const &str, std::string const &prefix)
{
    return prefix.size() <= str.size() &&
        str.compare(0, prefix.size(), prefix) == 0;
}

} // namespace internal

// executor implementation

inline std::string internal::executor::result(int *exit_code /* = nullptr */)
{
    stop();
    if (exit_code)
        *exit_code = m_exit_code;
    return m_stdout;
}

inline bool internal::executor::kill()
{
#if _WIN32
    if (m_future.valid())
    {
        // TODO
        return false; // cannot kill
    }
#elif __EMSCRIPTEN__ || __NX__
    // FIXME: do something
    (void)timeout;
    return false; // cannot kill
#else
    ::kill(m_pid, SIGKILL);
#endif
    stop();
    return true;
}

#if _WIN32
inline void internal::executor::start(std::function<std::string(int *)> const &fun)
{
    stop();
    m_future = std::async(fun, &m_exit_code);
    m_running = true;
}
#elif __EMSCRIPTEN__
inline void internal::executor::start(int exit_code)
{
    m_exit_code = exit_code;
}
#else
inline void internal::executor::start(std::vector<std::string> const &command)
{
    stop();
    m_stdout.clear();
    m_exit_code = -1;

    int in[2], out[2];
    if (pipe(in) != 0 || pipe(out) != 0)
        return;

    m_pid = fork();
    if (m_pid < 0)
        return;

    close(in[m_pid ? 0 : 1]);
    close(out[m_pid ? 1 : 0]);

    if (m_pid == 0)
    {
        dup2(in[0], STDIN_FILENO);
        dup2(out[1], STDOUT_FILENO);

        // Ignore stderr so that it doesn’t pollute the console (e.g. GTK+ errors from zenity)
        int fd = open("/dev/null", O_WRONLY);
        dup2(fd, STDERR_FILENO);
        close(fd);

        std::vector<char *> args;
        std::transform(command.cbegin(), command.cend(), std::back_inserter(args),
                       [](std::string const &s) { return const_cast<char *>(s.c_str()); });
        args.push_back(nullptr); // null-terminate argv[]

        execvp(args[0], args.data());
        exit(1);
    }

    close(in[1]);
    m_fd = out[0];
    auto flags = fcntl(m_fd, F_GETFL);
    fcntl(m_fd, F_SETFL, flags | O_NONBLOCK);

    m_running = true;
}
#endif

inline internal::executor::~executor()
{
    stop();
}

inline bool internal::executor::ready(int timeout /* = default_wait_timeout */)
{
    if (!m_running)
        return true;

#if _WIN32
    if (m_future.valid())
    {
        auto status = m_future.wait_for(std::chrono::milliseconds(timeout));
        if (status != std::future_status::ready)
        {
            // On Windows, we need to run the message pump. If the async
            // thread uses a Windows API dialog, it may be attached to the
            // main thread and waiting for messages that only we can dispatch.
            MSG msg;
            while (PeekMessage(&msg, nullptr, 0, 0, PM_REMOVE))
            {
                TranslateMessage(&msg);
                DispatchMessage(&msg);
            }
            return false;
        }

        m_stdout = m_future.get();
    }
#elif __EMSCRIPTEN__ || __NX__
    // FIXME: do something
    (void)timeout;
#else
    char buf[BUFSIZ];
    ssize_t received = read(m_fd, buf, BUFSIZ - 1);
    if (received > 0)
    {
        m_stdout += std::string(buf, received);
        return false;
    }

    // Reap child process if it is dead. It is possible that the system has already reaped it
    // (this happens when the calling application handles or ignores SIG_CHLD) and results in
    // waitpid() failing with ECHILD. Otherwise we assume the child is running and we sleep for
    // a little while.
    int status;
    pid_t child = waitpid(m_pid, &status, WNOHANG);
    if (child != m_pid && (child >= 0 || errno != ECHILD))
    {
        // FIXME: this happens almost always at first iteration
        std::this_thread::sleep_for(std::chrono::milliseconds(timeout));
        return false;
    }

    close(m_fd);
    m_exit_code = WEXITSTATUS(status);
#endif

    m_running = false;
    return true;
}

inline void internal::executor::stop()
{
    // Loop until the user closes the dialog
    while (!ready())
        ;
}

// dll implementation

#if _WIN32
inline internal::platform::dll::dll(std::string const &name)
  : handle(::LoadLibraryA(name.c_str()))
{}

inline internal::platform::dll::~dll()
{
    if (handle)
        ::FreeLibrary(handle);
}
#endif // _WIN32

// new_style_context implementation

#if _WIN32
inline internal::platform::new_style_context::new_style_context()
{
    // Only create one activation context for the whole app lifetime.
    static HANDLE hctx = create();

    if (hctx != INVALID_HANDLE_VALUE)
        ActivateActCtx(hctx, &m_cookie);
}

inline internal::platform::new_style_context::~new_style_context()
{
    DeactivateActCtx(0, m_cookie);
}

inline HANDLE internal::platform::new_style_context::create()
{
    // This “hack” seems to be necessary for this code to work on windows XP.
    // Without it, dialogs do not show and close immediately. GetError()
    // returns 0 so I don’t know what causes this. I was not able to reproduce
    // this behavior on Windows 7 and 10 but just in case, let it be here for
    // those versions too.
    // This hack is not required if other dialogs are used (they load comdlg32
    // automatically), only if message boxes are used.
    dll comdlg32("comdlg32.dll");

    // Using approach as shown here: https://stackoverflow.com/a/10444161
    UINT len = ::GetSystemDirectoryA(nullptr, 0);
    std::string sys_dir(len, '\0');
    ::GetSystemDirectoryA(&sys_dir[0], len);

    ACTCTXA act_ctx =
    {
        // Do not set flag ACTCTX_FLAG_SET_PROCESS_DEFAULT, since it causes a
        // crash with error “default context is already set”.
        sizeof(act_ctx),
        ACTCTX_FLAG_RESOURCE_NAME_VALID | ACTCTX_FLAG_ASSEMBLY_DIRECTORY_VALID,
        "shell32.dll", 0, 0, sys_dir.c_str(), (LPCSTR)124,
    };

    return ::CreateActCtxA(&act_ctx);
}
#endif // _WIN32

// dialog implementation

inline bool internal::dialog::ready(int timeout /* = default_wait_timeout */)
{
    return m_async->ready(timeout);
}

inline bool internal::dialog::kill()
{
    return m_async->kill();
}

inline internal::dialog::dialog()
  : m_async(std::make_shared<executor>())
{
    if (!flags(flag::is_scanned))
    {
#if _WIN32
        flags(flag::is_vista) = is_vista();
#elif !__APPLE__
        flags(flag::has_zenity) = check_program("zenity");
        flags(flag::has_matedialog) = check_program("matedialog");
        flags(flag::has_qarma) = check_program("qarma");
        flags(flag::has_kdialog) = check_program("kdialog");

        // If multiple helpers are available, try to default to the best one
        if (flags(flag::has_zenity) && flags(flag::has_kdialog))
        {
            auto desktop_name = std::getenv("XDG_SESSION_DESKTOP");
            if (desktop_name && desktop_name == std::string("gnome"))
                flags(flag::has_kdialog) = false;
            else if (desktop_name && desktop_name == std::string("KDE"))
                flags(flag::has_zenity) = false;
        }
#endif
        flags(flag::is_scanned) = true;
    }
}

inline std::vector<std::string> internal::dialog::desktop_helper() const
{
#if __APPLE__
    return { "osascript" };
#else
    return { flags(flag::has_zenity) ? "zenity"
           : flags(flag::has_matedialog) ? "matedialog"
           : flags(flag::has_qarma) ? "qarma"
           : flags(flag::has_kdialog) ? "kdialog"
           : "echo" };
#endif
}

inline std::string internal::dialog::buttons_to_name(choice _choice) const
{
    switch (_choice)
    {
        case choice::ok_cancel: return "okcancel";
        case choice::yes_no: return "yesno";
        case choice::yes_no_cancel: return "yesnocancel";
        case choice::retry_cancel: return "retrycancel";
        case choice::abort_retry_ignore: return "abortretryignore";
        /* case choice::ok: */ default: return "ok";
    }
}

inline std::string internal::dialog::get_icon_name(icon _icon) const
{
    switch (_icon)
    {
        case icon::warning: return "warning";
        case icon::error: return "error";
        case icon::question: return "question";
        // Zenity wants "information" but WinForms wants "info"
        /* case icon::info: */ default:
#if _WIN32
            return "info";
#else
            return "information";
#endif
    }
}

std::ostream& operator <<(std::ostream &s, std::vector<std::string> const &v)
{
    int not_first = 0;
    for (auto &e : v)
        s << (not_first++ ? " " : "") << e;
    return s;
}

// Properly quote a string for Powershell: replace ' or " with '' or ""
// FIXME: we should probably get rid of newlines!
// FIXME: the \" sequence seems unsafe, too!
inline std::string internal::dialog::powershell_quote(std::string const &str) const
{
    return "'" + std::regex_replace(str, std::regex("['\"]"), "$&$&") + "'";
}

// Properly quote a string for osascript: replace \ or " with \\ or \"
// XXX: this also used to replace ' with \' when popen was used, but it would be
// smarter to do shell_quote(osascript_quote(...)) if this is needed again.
inline std::string internal::dialog::osascript_quote(std::string const &str) const
{
    return "\"" + std::regex_replace(str, std::regex("[\\\\\"]"), "\\$&") + "\"";
}

// Properly quote a string for the shell: just replace ' with '\''
// XXX: this is no longer used but I would like to keep it somewhere
inline std::string internal::dialog::shell_quote(std::string const &str) const
{
    return "'" + std::regex_replace(str, std::regex("'"), "'\\''") + "'";
}

// Check whether a program is present using “which”.
inline bool internal::dialog::check_program(std::string const &program)
{
#if _WIN32
    (void)program;
    return false;
#elif __EMSCRIPTEN__
    (void)program;
    return false;
#else
    int exit_code = -1;
    m_async->start({"/bin/sh", "-c", "which " + program + " 2>/dev/null"});
    m_async->result(&exit_code);
    return exit_code == 0;
#endif
}

// file_dialog implementation

inline internal::file_dialog::file_dialog(type in_type,
            std::string const &title,
            std::string const &default_path /* = "" */,
            std::vector<std::string> filters /* = {} */,
            opt options /* = opt::none */)
{
#if _WIN32
    std::string filter_list;
    std::regex whitespace("  *");
    for (size_t i = 0; i + 1 < filters.size(); i += 2)
    {
        filter_list += filters[i] + '\0';
        filter_list += std::regex_replace(filters[i + 1], whitespace, ";") + '\0';
    }
    filter_list += '\0';

    m_async->start([this, in_type, title, default_path, filter_list,
                    options](int *exit_code) -> std::string
    {
        (void)exit_code;
        m_wtitle = internal::str2wstr(title);
        m_wdefault_path = internal::str2wstr(default_path);
        auto wfilter_list = internal::str2wstr(filter_list);

        // Folder selection uses a different method
        if (in_type == type::folder)
        {
            dll ole32("ole32.dll");

            auto status = dll::proc<HRESULT WINAPI (LPVOID, DWORD)>(ole32, "CoInitializeEx")
                              (nullptr, COINIT_APARTMENTTHREADED);
            if (flags(flag::is_vista))
            {
                // On Vista and higher we should be able to use IFileDialog for folder selection
                IFileDialog *ifd;
                HRESULT hr = dll::proc<HRESULT WINAPI (REFCLSID, LPUNKNOWN, DWORD, REFIID, LPVOID *)>(ole32, "CoCreateInstance")
                                 (CLSID_FileOpenDialog, nullptr, CLSCTX_INPROC_SERVER, IID_PPV_ARGS(&ifd));

                // In case CoCreateInstance fails (which it should not), try legacy approach
                if (SUCCEEDED(hr))
                    return select_folder_vista(ifd, options & opt::force_path);
            }

            BROWSEINFOW bi;
            memset(&bi, 0, sizeof(bi));

            bi.lpfn = &bffcallback;
            bi.lParam = (LPARAM)this;

            if (flags(flag::is_vista))
            {
                // This hangs on Windows XP, as reported here:
                // https://github.com/samhocevar/portable-file-dialogs/pull/21
                if (status == S_OK)
                    bi.ulFlags |= BIF_NEWDIALOGSTYLE;
                bi.ulFlags |= BIF_EDITBOX;
                bi.ulFlags |= BIF_STATUSTEXT;
            }

            auto *list = SHBrowseForFolderW(&bi);
            std::string ret;
            if (list)
            {
                auto buffer = new wchar_t[MAX_PATH];
                SHGetPathFromIDListW(list, buffer);
                dll::proc<void WINAPI (LPVOID)>(ole32, "CoTaskMemFree")(list);
                ret = internal::wstr2str(buffer);
                delete[] buffer;
            }
            if (status == S_OK)
                dll::proc<void WINAPI ()>(ole32, "CoUninitialize")();
            return ret;
        }

        OPENFILENAMEW ofn;
        memset(&ofn, 0, sizeof(ofn));
        ofn.lStructSize = sizeof(OPENFILENAMEW);
        ofn.hwndOwner = GetActiveWindow();

        ofn.lpstrFilter = wfilter_list.c_str();

        auto woutput = std::wstring(MAX_PATH * 256, L'\0');
        ofn.lpstrFile = (LPWSTR)woutput.data();
        ofn.nMaxFile = (DWORD)woutput.size();
        if (!m_wdefault_path.empty())
        {
            // If a directory was provided, use it as the initial directory. If
            // a valid path was provided, use it as the initial file. Otherwise,
            // let the Windows API decide.
            auto path_attr = GetFileAttributesW(m_wdefault_path.c_str());
            if (path_attr != INVALID_FILE_ATTRIBUTES && (path_attr & FILE_ATTRIBUTE_DIRECTORY))
                ofn.lpstrInitialDir = m_wdefault_path.c_str();
            else if (m_wdefault_path.size() <= woutput.size())
                //second argument is size of buffer, not length of string
                StringCchCopyW(ofn.lpstrFile, MAX_PATH*256+1, m_wdefault_path.c_str());
            else
            {
                ofn.lpstrFileTitle = (LPWSTR)m_wdefault_path.data();
                ofn.nMaxFileTitle = (DWORD)m_wdefault_path.size();
            }
        }
        ofn.lpstrTitle = m_wtitle.c_str();
        ofn.Flags = OFN_NOCHANGEDIR | OFN_EXPLORER;

        dll comdlg32("comdlg32.dll");

        if (in_type == type::save)
        {
            if (!(options & opt::force_overwrite))
                ofn.Flags |= OFN_OVERWRITEPROMPT;

            // using set context to apply new visual style (required for windows XP)
            new_style_context ctx;

            dll::proc<BOOL WINAPI (LPOPENFILENAMEW)> get_save_file_name(comdlg32, "GetSaveFileNameW");
            if (get_save_file_name(&ofn) == 0)
                return "";
            return internal::wstr2str(woutput.c_str());
        }

        if (options & opt::multiselect)
            ofn.Flags |= OFN_ALLOWMULTISELECT;
        ofn.Flags |= OFN_PATHMUSTEXIST;

        // using set context to apply new visual style (required for windows XP)
        new_style_context ctx;

        dll::proc<BOOL WINAPI (LPOPENFILENAMEW)> get_open_file_name(comdlg32, "GetOpenFileNameW");
        if (get_open_file_name(&ofn) == 0)
            return "";

        std::string prefix;
        for (wchar_t const *p = woutput.c_str(); *p; )
        {
            auto filename = internal::wstr2str(p);
            p += filename.size();
            // In multiselect mode, we advance p one step more and
            // check for another filename. If there is one and the
            // prefix is empty, it means we just read the prefix.
            if ((options & opt::multiselect) && *++p && prefix.empty())
            {
                prefix = filename + "/";
                continue;
            }

            m_vector_result.push_back(prefix + filename);
        }

        return "";
    });
#else
    auto command = desktop_helper();

    if (is_osascript())
    {
        std::string script = "set ret to choose";
        switch (in_type)
        {
            case type::save:
                script += " file name";
                break;
            case type::open: default:
                script += " file";
                if (options & opt::multiselect)
                    script += " with multiple selections allowed";
                break;
            case type::folder:
                script += " folder";
                break;
        }

        if (default_path.size())
            script += " default location " + osascript_quote(default_path);
        script += " with prompt " + osascript_quote(title);

        if (in_type == type::open)
        {
            // Concatenate all user-provided filter patterns
            std::string patterns;
            for (size_t i = 0; i < filters.size() / 2; ++i)
                patterns += " " + filters[2 * i + 1];

            // Split the pattern list to check whether "*" is in there; if it
            // is, we have to disable filters because there is no mechanism in
            // OS X for the user to override the filter.
            std::regex sep("\\s+");
            std::string filter_list;
            bool has_filter = true;
            std::sregex_token_iterator iter(patterns.begin(), patterns.end(), sep, -1);
            std::sregex_token_iterator end;
            for ( ; iter != end; ++iter)
            {
                auto pat = iter->str();
                if (pat == "*" || pat == "*.*")
                    has_filter = false;
                else if (internal::starts_with(pat, "*."))
                    filter_list += (filter_list.size() == 0 ? "" : ",") +
                                   osascript_quote(pat.substr(2, pat.size() - 2));
            }
            if (has_filter && filter_list.size() > 0)
                script += " of type {" + filter_list + "}";
        }

        if (in_type == type::open && (options & opt::multiselect))
        {
            script += "\nset s to \"\"";
            script += "\nrepeat with i in ret";
            script += "\n  set s to s & (POSIX path of i) & \"\\n\"";
            script += "\nend repeat";
            script += "\ncopy s to stdout";
        }
        else
        {
            script += "\nPOSIX path of ret";
        }

        command.push_back("-e");
        command.push_back(script);
    }
    else if (is_zenity())
    {
        command.push_back("--file-selection");
        command.push_back("--filename=" + default_path);
        command.push_back("--title");
        command.push_back(title);
        command.push_back("--separator='\n'");

        for (size_t i = 0; i < filters.size() / 2; ++i)
        {
            command.push_back("--file-filter");
            command.push_back(filters[2 * i] + "|" + filters[2 * i + 1]);
        }

        if (in_type == type::save)
            command.push_back("--save");
        if (in_type == type::folder)
            command.push_back("--directory");
        if (!(options & opt::force_overwrite))
            command.push_back("--confirm-overwrite");
        if (options & opt::multiselect)
            command.push_back("--multiple");
    }
    else if (is_kdialog())
    {
        switch (in_type)
        {
            case type::save: command.push_back("--getsavefilename"); break;
            case type::open: command.push_back("--getopenfilename"); break;
            case type::folder: command.push_back("--getexistingdirectory"); break;
        }
        command.push_back(default_path);

        std::string filter;
        for (size_t i = 0; i < filters.size() / 2; ++i)
            filter += (i == 0 ? "" : " | ") + filters[2 * i] + "(" + filters[2 * i + 1] + ")";
        command.push_back(filter);

        command.push_back("--title");
        command.push_back(title);
    }

    if (flags(flag::is_verbose))
        std::cerr << "pfd: " << command << std::endl;

    m_async->start(command);
#endif
}

inline std::string internal::file_dialog::string_result()
{
#if _WIN32
    return m_async->result();
#else
    // Strip the newline character
    auto ret = m_async->result();
    return ret.back() == '\n' ? ret.substr(0, ret.size() - 1) : ret;
#endif
}

inline std::vector<std::string> internal::file_dialog::vector_result()
{
#if _WIN32
    m_async->result();
    return m_vector_result;
#else
    std::vector<std::string> ret;
    auto result = m_async->result();
    for (;;)
    {
        // Split result along newline characters
        auto i = result.find('\n');
        if (i == 0 || i == std::string::npos)
            break;
        ret.push_back(result.substr(0, i));
        result = result.substr(i + 1, result.size());
    }
    return ret;
#endif
}

#if _WIN32
// Use a static function to pass as BFFCALLBACK for legacy folder select
inline int CALLBACK internal::file_dialog::bffcallback(HWND hwnd, UINT uMsg,
                                                       LPARAM, LPARAM pData)
{
    auto inst = (file_dialog *)pData;
    switch (uMsg)
    {
        case BFFM_INITIALIZED:
            SendMessage(hwnd, BFFM_SETSELECTIONW, TRUE, (LPARAM)inst->m_wdefault_path.c_str());
            break;
    }
    return 0;
}

inline std::string internal::file_dialog::select_folder_vista(IFileDialog *ifd, bool force_path)
{
    std::string result;

    IShellItem *folder;

    // Load library at runtime so app doesn't link it at load time (which will fail on windows XP)
    dll shell32("shell32.dll");
    dll::proc<HRESULT WINAPI (PCWSTR, IBindCtx*, REFIID, void**)>
        create_item(shell32, "SHCreateItemFromParsingName");

    if (!create_item)
        return "";

    auto hr = create_item(m_wdefault_path.c_str(),
                          nullptr,
                          IID_PPV_ARGS(&folder));

    // Set default folder if found. This only sets the default folder. If
    // Windows has any info about the most recently selected folder, it
    // will display it instead. Generally, calling SetFolder() to set the
    // current directory “is not a good or expected user experience and
    // should therefore be avoided”:
    // https://docs.microsoft.com/windows/win32/api/shobjidl_core/nf-shobjidl_core-ifiledialog-setfolder
    if (SUCCEEDED(hr))
    {
        if (force_path)
            ifd->SetFolder(folder);
        else
            ifd->SetDefaultFolder(folder);
        folder->Release();
    }

    // Set the dialog title and option to select folders
    ifd->SetOptions(FOS_PICKFOLDERS);
    ifd->SetTitle(m_wtitle.c_str());

    hr = ifd->Show(GetActiveWindow());
    if (SUCCEEDED(hr))
    {
        IShellItem* item;
        hr = ifd->GetResult(&item);
        if (SUCCEEDED(hr))
        {
            wchar_t* wselected = nullptr;
            item->GetDisplayName(SIGDN_FILESYSPATH, &wselected);
            item->Release();

            if (wselected)
            {
                result = internal::wstr2str(std::wstring(wselected));
                dll ole32("ole32.dll");
                dll::proc<void WINAPI (LPVOID)>(ole32, "CoTaskMemFree")(wselected);
            }
        }
    }

    ifd->Release();

    return result;
}
#endif

// notify implementation

inline notify::notify(std::string const &title,
                      std::string const &message,
                      icon _icon /* = icon::info */)
{
    if (_icon == icon::question) // Not supported by notifications
        _icon = icon::info;

#if _WIN32
    // Use a static shared pointer for notify_icon so that we can delete
    // it whenever we need to display a new one, and we can also wait
    // until the program has finished running.
    struct notify_icon_data : public NOTIFYICONDATAW
    {
        ~notify_icon_data() { Shell_NotifyIconW(NIM_DELETE, this); }
    };

    static std::shared_ptr<notify_icon_data> nid;

    // Release the previous notification icon, if any, and allocate a new
    // one. Note that std::make_shared() does value initialization, so there
    // is no need to memset the structure.
    nid = nullptr;
    nid = std::make_shared<notify_icon_data>();

    // For XP support
    nid->cbSize = NOTIFYICONDATAW_V2_SIZE;
    nid->hWnd = nullptr;
    nid->uID = 0;

    // Flag Description:
    // - NIF_ICON    The hIcon member is valid.
    // - NIF_MESSAGE The uCallbackMessage member is valid.
    // - NIF_TIP     The szTip member is valid.
    // - NIF_STATE   The dwState and dwStateMask members are valid.
    // - NIF_INFO    Use a balloon ToolTip instead of a standard ToolTip. The szInfo, uTimeout, szInfoTitle, and dwInfoFlags members are valid.
    // - NIF_GUID    Reserved.
    nid->uFlags = NIF_MESSAGE | NIF_ICON | NIF_INFO;

    // Flag Description
    // - NIIF_ERROR     An error icon.
    // - NIIF_INFO      An information icon.
    // - NIIF_NONE      No icon.
    // - NIIF_WARNING   A warning icon.
    // - NIIF_ICON_MASK Version 6.0. Reserved.
    // - NIIF_NOSOUND   Version 6.0. Do not play the associated sound. Applies only to balloon ToolTips
    switch (_icon)
    {
        case icon::warning: nid->dwInfoFlags = NIIF_WARNING; break;
        case icon::error: nid->dwInfoFlags = NIIF_ERROR; break;
        /* case icon::info: */ default: nid->dwInfoFlags = NIIF_INFO; break;
    }

    ENUMRESNAMEPROC icon_enum_callback = [](HMODULE, LPCTSTR, LPTSTR lpName, LONG_PTR lParam) -> BOOL
    {
        ((NOTIFYICONDATAW *)lParam)->hIcon = ::LoadIcon(GetModuleHandle(nullptr), lpName);
        return false;
    };

    nid->hIcon = ::LoadIcon(nullptr, IDI_APPLICATION);
    ::EnumResourceNames(nullptr, RT_GROUP_ICON, icon_enum_callback, (LONG_PTR)nid.get());

    nid->uTimeout = 5000;

    StringCchCopyW(nid->szInfoTitle, ARRAYSIZE(nid->szInfoTitle), internal::str2wstr(title).c_str());
    StringCchCopyW(nid->szInfo, ARRAYSIZE(nid->szInfo), internal::str2wstr(message).c_str());

    // Display the new icon
    Shell_NotifyIconW(NIM_ADD, nid.get());
#else
    auto command = desktop_helper();

    if (is_osascript())
    {
        command.push_back("-e");
        command.push_back("display notification " + osascript_quote(message) +
                          " with title " + osascript_quote(title));
    }
    else if (is_zenity())
    {
        command.push_back("--notification");
        command.push_back("--window-icon");
        command.push_back(get_icon_name(_icon));
        command.push_back("--text");
        command.push_back(title + "\n" + message);
    }
    else if (is_kdialog())
    {
        command.push_back("--icon");
        command.push_back(get_icon_name(_icon));
        command.push_back("--title");
        command.push_back(title);
        command.push_back("--passivepopup");
        command.push_back(message);
        command.push_back("5");
    }

    if (flags(flag::is_verbose))
        std::cerr << "pfd: " << command << std::endl;

    m_async->start(command);
#endif
}

// message implementation

inline message::message(std::string const &title,
                        std::string const &text,
                        choice _choice /* = choice::ok_cancel */,
                        icon _icon /* = icon::info */)
{
#if _WIN32
    UINT style = MB_TOPMOST;
    switch (_icon)
    {
        case icon::warning: style |= MB_ICONWARNING; break;
        case icon::error: style |= MB_ICONERROR; break;
        case icon::question: style |= MB_ICONQUESTION; break;
        /* case icon::info: */ default: style |= MB_ICONINFORMATION; break;
    }

    switch (_choice)
    {
        case choice::ok_cancel: style |= MB_OKCANCEL; break;
        case choice::yes_no: style |= MB_YESNO; break;
        case choice::yes_no_cancel: style |= MB_YESNOCANCEL; break;
        case choice::retry_cancel: style |= MB_RETRYCANCEL; break;
        case choice::abort_retry_ignore: style |= MB_ABORTRETRYIGNORE; break;
        /* case choice::ok: */ default: style |= MB_OK; break;
    }

    m_mappings[IDCANCEL] = button::cancel;
    m_mappings[IDOK] = button::ok;
    m_mappings[IDYES] = button::yes;
    m_mappings[IDNO] = button::no;
    m_mappings[IDABORT] = button::abort;
    m_mappings[IDRETRY] = button::retry;
    m_mappings[IDIGNORE] = button::ignore;

    m_async->start([this, text, title, style](int* exit_code) -> std::string
    {
        // Save our thread id so that the caller can cancel us
        m_tid = GetCurrentThreadId();

        auto wtext = internal::str2wstr(text);
        auto wtitle = internal::str2wstr(title);
        // using set context to apply new visual style (required for all windows versions)
        new_style_context ctx;
<<<<<<< HEAD

=======
>>>>>>> 3c77daf3
        *exit_code = MessageBoxW(GetActiveWindow(), wtext.c_str(), wtitle.c_str(), style);
        return "";
    });

#elif __EMSCRIPTEN__
    std::string full_message;
    switch (_icon)
    {
        case icon::warning: full_message = "⚠️"; break;
        case icon::error: full_message = "⛔"; break;
        case icon::question: full_message = "❓"; break;
        /* case icon::info: */ default: full_message = "ℹ"; break;
    }

    full_message += ' ' + title + "\n\n" + text;

    // This does not really start an async task; it just passes the
    // EM_ASM_INT return value to a fake start() function.
    m_async->start(EM_ASM_INT(
    {
        if ($1)
            return window.confirm(UTF8ToString($0)) ? 0 : -1;
        alert(UTF8ToString($0));
        return 0;
    }, full_message.c_str(), _choice == choice::ok_cancel));
#else
    auto command = desktop_helper();

    if (is_osascript())
    {
        std::string script = "display dialog " + osascript_quote(text) +
                             " with title " + osascript_quote(title);
        switch (_choice)
        {
            case choice::ok_cancel:
                script += "buttons {\"OK\", \"Cancel\"}"
                          " default button \"OK\""
                          " cancel button \"Cancel\"";
                m_mappings[256] = button::cancel;
                break;
            case choice::yes_no:
                script += "buttons {\"Yes\", \"No\"}"
                          " default button \"Yes\""
                          " cancel button \"No\"";
                m_mappings[256] = button::no;
                break;
            case choice::yes_no_cancel:
                script += "buttons {\"Yes\", \"No\", \"Cancel\"}"
                          " default button \"Yes\""
                          " cancel button \"Cancel\"";
                m_mappings[256] = button::cancel;
                break;
            case choice::retry_cancel:
                script += "buttons {\"Retry\", \"Cancel\"}"
                          " default button \"Retry\""
                          " cancel button \"Cancel\"";
                m_mappings[256] = button::cancel;
                break;
            case choice::abort_retry_ignore:
                script += "buttons {\"Abort\", \"Retry\", \"Ignore\"}"
                          " default button \"Retry\""
                          " cancel button \"Retry\"";
                m_mappings[256] = button::cancel;
                break;
            case choice::ok: default:
                script += "buttons {\"OK\"}"
                          " default button \"OK\""
                          " cancel button \"OK\"";
                m_mappings[256] = button::ok;
                break;
        }
        script += " with icon ";
        switch (_icon)
        {
            #define PFD_OSX_ICON(n) "alias ((path to library folder from system domain) as text " \
                "& \"CoreServices:CoreTypes.bundle:Contents:Resources:" n ".icns\")"
            case icon::info: default: script += PFD_OSX_ICON("ToolBarInfo"); break;
            case icon::warning: script += "caution"; break;
            case icon::error: script += "stop"; break;
            case icon::question: script += PFD_OSX_ICON("GenericQuestionMarkIcon"); break;
            #undef PFD_OSX_ICON
        }

        command.push_back("-e");
        command.push_back(script);
    }
    else if (is_zenity())
    {
        switch (_choice)
        {
            case choice::ok_cancel:
                command.insert(command.end(), { "--question", "--ok-label=OK", "--cancel-label=Cancel" }); break;
            case choice::yes_no:
                // Do not use standard --question because it causes “No” to return -1,
                // which is inconsistent with the “Yes/No/Cancel” mode below.
                command.insert(command.end(), { "--question", "--switch", "--extra-button", "No", "--extra-button", "Yes" }); break;
            case choice::yes_no_cancel:
                command.insert(command.end(), { "--question", "--switch", "--extra-button", "No", "--extra-button", "Yes", "--extra-button", "Cancel" }); break;
            case choice::retry_cancel:
                command.insert(command.end(), { "--question", "--switch", "--extra-button", "Retry", "--extra-button", "Cancel" }); break;
            case choice::abort_retry_ignore:
                command.insert(command.end(), { "--question", "--switch", "--extra-button", "Abort", "--extra-button", "Retry", "--extra-button", "Ignore" }); break;
            default:
                switch (_icon)
                {
                    case icon::error: command.push_back("--error"); break;
                    case icon::warning: command.push_back("--warning"); break;
                    default: command.push_back("--info"); break;
                }
        }

        command.insert(command.end(), { "--title", title,
                                        "--width", "300", "--height", "0", // sensible defaults
                                        "--text", text,
                                        "--icon-name=dialog-" + get_icon_name(_icon) });
    }
    else if (is_kdialog())
    {
        if (_choice == choice::ok)
        {
            switch (_icon)
            {
                case icon::error: command.push_back("--error"); break;
                case icon::warning: command.push_back("--sorry"); break;
                default: command.push_back("--msgbox"); break;
            }
        }
        else
        {
            command.push_back("--");
            if (_icon == icon::warning || _icon == icon::error)
                command.push_back("warning");
            command.push_back("yesno");
            if (_choice == choice::yes_no_cancel)
                command.push_back("cancel");
            if (_choice == choice::yes_no || _choice == choice::yes_no_cancel)
            {
                m_mappings[0] = button::yes;
                m_mappings[256] = button::no;
            }
        }

        command.push_back(text);
        command.push_back("--title");
        command.push_back(title);

        // Must be after the above part
        if (_choice == choice::ok_cancel)
            command.insert(command.end(), { "--yes-label", "OK", "--no-label", "Cancel" });
    }

    if (flags(flag::is_verbose))
        std::cerr << "pfd: " << command << std::endl;

    m_async->start(command);
#endif
}

inline button message::result()
{
    int exit_code;
    auto ret = m_async->result(&exit_code);
    // osascript will say "button returned:Cancel\n"
    // and others will just say "Cancel\n"
    if (exit_code < 0 || // this means cancel
        internal::ends_with(ret, "Cancel\n"))
        return button::cancel;
    if (internal::ends_with(ret, "OK\n"))
        return button::ok;
    if (internal::ends_with(ret, "Yes\n"))
        return button::yes;
    if (internal::ends_with(ret, "No\n"))
        return button::no;
    if (internal::ends_with(ret, "Abort\n"))
        return button::abort;
    if (internal::ends_with(ret, "Retry\n"))
        return button::retry;
    if (internal::ends_with(ret, "Ignore\n"))
        return button::ignore;
    if (m_mappings.count(exit_code) != 0)
        return m_mappings[exit_code];
    return exit_code == 0 ? button::ok : button::cancel;
}

inline bool message::kill()
{
#if _WIN32
    // FIXME: there is a race condition here, we have no idea whether our window was created
    // or not. We don’t even know if this->m_tid is valid. This needs a lot of additional work.
    // Suggested strategy: keep doing this until m_async->ready() is true?
    EnumWindows(&kill_callback, (LPARAM)this);
    return true;
#else
    return m_async->kill();
#endif
};

#if _WIN32
inline BOOL CALLBACK message::kill_callback(HWND hwnd, LPARAM lParam)
{
    auto that = (message *)lParam;

    DWORD pid;
    auto tid = GetWindowThreadProcessId(hwnd, &pid);
    if (tid == that->m_tid)
        SendMessage(hwnd, WM_CLOSE, 0, 0);
    return TRUE;
}
#endif

// open_file implementation

inline open_file::open_file(std::string const &title,
                            std::string const &default_path /* = "" */,
                            std::vector<std::string> filters /* = { "All Files", "*" } */,
                            opt options /* = opt::none */)
  : file_dialog(type::open, title, default_path, filters, options)
{
}

inline open_file::open_file(std::string const &title,
                            std::string const &default_path,
                            std::vector<std::string> filters,
                            bool allow_multiselect)
  : open_file(title, default_path, filters,
              (allow_multiselect ? opt::multiselect : opt::none))
{
}

inline std::vector<std::string> open_file::result()
{
    return vector_result();
}

// save_file implementation

inline save_file::save_file(std::string const &title,
                            std::string const &default_path /* = "" */,
                            std::vector<std::string> filters /* = { "All Files", "*" } */,
                            opt options /* = opt::none */)
  : file_dialog(type::save, title, default_path, filters, options)
{
}

inline save_file::save_file(std::string const &title,
                            std::string const &default_path,
                            std::vector<std::string> filters,
                            bool confirm_overwrite)
  : save_file(title, default_path, filters,
              (confirm_overwrite ? opt::none : opt::force_overwrite))
{
}

inline std::string save_file::result()
{
    return string_result();
}

// select_folder implementation

inline select_folder::select_folder(std::string const &title,
                                    std::string const &default_path /* = "" */,
                                    opt options /* = opt::none */)
  : file_dialog(type::folder, title, default_path, {}, options)
{
}

inline std::string select_folder::result()
{
    return string_result();
}

#endif // PFD_SKIP_IMPLEMENTATION

} // namespace pfd
<|MERGE_RESOLUTION|>--- conflicted
+++ resolved
@@ -1360,10 +1360,6 @@
         auto wtitle = internal::str2wstr(title);
         // using set context to apply new visual style (required for all windows versions)
         new_style_context ctx;
-<<<<<<< HEAD
-
-=======
->>>>>>> 3c77daf3
         *exit_code = MessageBoxW(GetActiveWindow(), wtext.c_str(), wtitle.c_str(), style);
         return "";
     });
