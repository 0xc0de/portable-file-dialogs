//
//  Portable File Dialogs
//
//  Copyright © 2018—2020 Sam Hocevar <sam@hocevar.net>
//
//  This library is free software. It comes without any warranty, to
//  the extent permitted by applicable law. You can redistribute it
//  and/or modify it under the terms of the Do What the Fuck You Want
//  to Public License, Version 2, as published by the WTFPL Task Force.
//  See http://www.wtfpl.net/ for more details.
//

#pragma once

#if _WIN32
#ifndef WIN32_LEAN_AND_MEAN
#   define WIN32_LEAN_AND_MEAN 1
#endif
#include <windows.h>
#include <commdlg.h>
#include <shlobj.h>
#include <shellapi.h>
#include <strsafe.h>
#include <future>

#elif __EMSCRIPTEN__
#include <emscripten.h>

#else
#ifndef _POSIX_C_SOURCE
#   define _POSIX_C_SOURCE 2 // for popen()
#endif
#include <cstdio>     // popen()
#include <cstdlib>    // std::getenv()
#include <fcntl.h>    // fcntl()
#include <unistd.h>   // read()
#include <csignal>    // ::kill, std::signal
#include <sys/wait.h> // waitpid()
#endif

#include <string>
#include <memory>
#include <iostream>
#include <map>
#include <unordered_set>
#include <regex>
#include <thread>
#include <chrono>

namespace pfd
{

enum class button
{
    cancel = -1,
    ok,
    yes,
    no,
    abort,
    retry,
    ignore,
};

enum class choice
{
    ok = 0,
    ok_cancel,
    yes_no,
    yes_no_cancel,
    retry_cancel,
    abort_retry_ignore,
};

enum class icon
{
    info = 0,
    warning,
    error,
    question,
};

// Additional option flags for various dialog constructors
enum class opt : uint8_t
{
    none = 0,
    // For file open, allow multiselect.
    multiselect     = 0x1,
    // For file save, force overwrite and disable the confirmation dialog.
    force_overwrite = 0x2,
    // For file open or save, force path to be the provided argument instead
    // of the last opened directory, which is the Microsoft-recommended, user-
    // friendly behaviour.
    force_path      = 0x4,
};

inline opt operator |(opt a, opt b) { return opt(uint8_t(a) | uint8_t(b)); }
inline bool operator &(opt a, opt b) { return bool(uint8_t(a) & uint8_t(b)); }

// The settings class, only exposing to the user a way to set verbose mode
// and to force a rescan of installed desktop helpers (zenity, kdialog…).
class settings
{
public:
    static void verbose(bool value);
    static void rescan();

protected:
    explicit settings(bool resync = false);

    inline bool is_osascript() const;
    inline bool is_zenity() const;
    inline bool is_kdialog() const;

    enum class flag
    {
        is_scanned = 0,
        is_verbose,

        has_zenity,
        has_matedialog,
        has_qarma,
        has_kdialog,
        is_vista,

        max_flag,
    };

    // Static array of flags for internal state
    bool const &flags(flag in_flag) const;

    // Non-const getter for the static array of flags
    bool &flags(flag in_flag);
};

// Internal classes, not to be used by client applications
namespace internal
{

// Process wait timeout, in milliseconds
static int const default_wait_timeout = 20;

class executor
{
    friend class dialog;

public:
    // High level function to get the result of a command
    std::string result(int *exit_code = nullptr);

    // High level function to abort
    bool kill();

#if _WIN32
    void start_func(std::function<std::string(int *)> const &fun);
    static BOOL CALLBACK enum_windows_callback(HWND hwnd, LPARAM lParam);
#elif __EMSCRIPTEN__
    void start(int exit_code);
#else
    void start_process(std::vector<std::string> const &command);
#endif

    ~executor();

protected:
    bool ready(int timeout = default_wait_timeout);
    void stop();

private:
    bool m_running = false;
    std::string m_stdout;
    int m_exit_code = -1;
#if _WIN32
    std::future<std::string> m_future;
    std::unordered_set<HWND> m_windows;
    DWORD m_tid;
#elif __EMSCRIPTEN__ || __NX__
    // FIXME: do something
#else
    pid_t m_pid = 0;
    int m_fd = -1;
#endif
};

class platform
{
protected:
#if _WIN32
    // Helper class around LoadLibraryA() and GetProcAddress() with some safety
    class dll
    {
    public:
        dll(std::string const &name);
        ~dll();

        template<typename T> class proc
        {
        public:
            proc(dll const &lib, std::string const &sym)
              : m_proc(reinterpret_cast<T *>(::GetProcAddress(lib.handle, sym.c_str())))
            {}

            operator bool() const { return m_proc != nullptr; }
            operator T *() const { return m_proc; }

        private:
            T *m_proc;
        };

    private:
        HMODULE handle;
    };

    // Helper class around CreateActCtx() and ActivateActCtx()
    class new_style_context
    {
    public:
        new_style_context();
        ~new_style_context();

    private:
        HANDLE create();
        ULONG_PTR m_cookie = 0;
    };
#endif
};

class dialog : protected settings, protected platform
{
public:
    bool ready(int timeout = default_wait_timeout);
    bool kill();

protected:
    explicit dialog();

    std::vector<std::string> desktop_helper() const;
    std::string buttons_to_name(choice _choice) const;
    std::string get_icon_name(icon _icon) const;

    std::string powershell_quote(std::string const &str) const;
    std::string osascript_quote(std::string const &str) const;
    std::string shell_quote(std::string const &str) const;

    bool check_program(std::string const &program);

    // Keep handle to executing command
    std::shared_ptr<executor> m_async;
};

class file_dialog : public dialog
{
protected:
    enum type
    {
        open,
        save,
        folder,
    };

    file_dialog(type in_type,
                std::string const &title,
                std::string const &default_path = "",
                std::vector<std::string> filters = {},
                opt options = opt::none);

protected:
    std::string string_result();
    std::vector<std::string> vector_result();

#if _WIN32
    static int CALLBACK bffcallback(HWND hwnd, UINT uMsg, LPARAM, LPARAM pData);
    std::string select_folder_vista(IFileDialog *ifd, bool force_path);

    std::wstring m_wtitle;
    std::wstring m_wdefault_path;

    std::vector<std::string> m_vector_result;
#endif
};

} // namespace internal

//
// The notify widget
//

class notify : public internal::dialog
{
public:
    notify(std::string const &title,
           std::string const &message,
           icon _icon = icon::info);
};

//
// The message widget
//

class message : public internal::dialog
{
public:
    message(std::string const &title,
            std::string const &text,
            choice _choice = choice::ok_cancel,
            icon _icon = icon::info);

    button result();

private:
    // Some extra logic to map the exit code to button number
    std::map<int, button> m_mappings;
};

//
// The open_file, save_file, and open_folder widgets
//

class open_file : public internal::file_dialog
{
public:
    open_file(std::string const &title,
              std::string const &default_path = "",
              std::vector<std::string> filters = { "All Files", "*" },
              opt options = opt::none);

#if defined(__has_cpp_attribute)
#if __has_cpp_attribute(deprecated)
    // Backwards compatibility
    [[deprecated("Use pfd::opt::multiselect instead of allow_multiselect")]]
#endif
#endif
    open_file(std::string const &title,
              std::string const &default_path,
              std::vector<std::string> filters,
              bool allow_multiselect);

    std::vector<std::string> result();
};

class save_file : public internal::file_dialog
{
public:
    save_file(std::string const &title,
              std::string const &default_path = "",
              std::vector<std::string> filters = { "All Files", "*" },
              opt options = opt::none);

#if defined(__has_cpp_attribute)
#if __has_cpp_attribute(deprecated)
    // Backwards compatibility
    [[deprecated("Use pfd::opt::force_overwrite instead of confirm_overwrite")]]
#endif
#endif
    save_file(std::string const &title,
              std::string const &default_path,
              std::vector<std::string> filters,
              bool confirm_overwrite);

    std::string result();
};

class select_folder : public internal::file_dialog
{
public:
    select_folder(std::string const &title,
                  std::string const &default_path = "",
                  opt options = opt::none);

    std::string result();
};

//
// Below this are all the method implementations. You may choose to define the
// macro PFD_SKIP_IMPLEMENTATION everywhere before including this header except
// in one place. This may reduce compilation times.
//

#if !defined PFD_SKIP_IMPLEMENTATION

// settings implementation

inline settings::settings(bool resync)
{
    flags(flag::is_scanned) &= !resync;
}

inline void settings::verbose(bool value)
{
    settings().flags(flag::is_verbose) = value;
}

inline void settings::rescan()
{
    settings(true);
}

inline bool settings::is_osascript() const
{
#if __APPLE__
    return true;
#else
    return false;
#endif
}

inline bool settings::is_zenity() const
{
    return flags(flag::has_zenity) ||
           flags(flag::has_matedialog) ||
           flags(flag::has_qarma);
}

inline bool settings::is_kdialog() const
{
    return flags(flag::has_kdialog);
}

inline bool const &settings::flags(flag in_flag) const
{
    static bool flags[size_t(flag::max_flag)];
    return flags[size_t(in_flag)];
}

inline bool &settings::flags(flag in_flag)
{
    return const_cast<bool &>(static_cast<const settings *>(this)->flags(in_flag));
}

// internal free functions implementations

namespace internal
{

#if _WIN32
static inline std::wstring str2wstr(std::string const &str)
{
    int len = MultiByteToWideChar(CP_UTF8, 0, str.c_str(), (int)str.size(), nullptr, 0);
    std::wstring ret(len, '\0');
    MultiByteToWideChar(CP_UTF8, 0, str.c_str(), (int)str.size(), (LPWSTR)ret.data(), (int)ret.size());
    return ret;
}

static inline std::string wstr2str(std::wstring const &str)
{
    int len = WideCharToMultiByte(CP_UTF8, 0, str.c_str(), (int)str.size(), nullptr, 0, nullptr, nullptr);
    std::string ret(len, '\0');
    WideCharToMultiByte(CP_UTF8, 0, str.c_str(), (int)str.size(), (LPSTR)ret.data(), (int)ret.size(), nullptr, nullptr);
    return ret;
}

static inline bool is_vista()
{
    OSVERSIONINFOEXW osvi;
    memset(&osvi, 0, sizeof(osvi));
    DWORDLONG const mask = VerSetConditionMask(
            VerSetConditionMask(
                    VerSetConditionMask(
                            0, VER_MAJORVERSION, VER_GREATER_EQUAL),
                    VER_MINORVERSION, VER_GREATER_EQUAL),
            VER_SERVICEPACKMAJOR, VER_GREATER_EQUAL);
    osvi.dwOSVersionInfoSize = sizeof(osvi);
    osvi.dwMajorVersion = HIBYTE(_WIN32_WINNT_VISTA);
    osvi.dwMinorVersion = LOBYTE(_WIN32_WINNT_VISTA);
    osvi.wServicePackMajor = 0;

    return VerifyVersionInfoW(&osvi, VER_MAJORVERSION | VER_MINORVERSION | VER_SERVICEPACKMAJOR, mask) != FALSE;
}
#endif

// This is necessary until C++20 which will have std::string::ends_with() etc.

static inline bool ends_with(std::string const &str, std::string const &suffix)
{
    return suffix.size() <= str.size() &&
        str.compare(str.size() - suffix.size(), suffix.size(), suffix) == 0;
}

static inline bool starts_with(std::string const &str, std::string const &prefix)
{
    return prefix.size() <= str.size() &&
        str.compare(0, prefix.size(), prefix) == 0;
}

} // namespace internal

// executor implementation

inline std::string internal::executor::result(int *exit_code /* = nullptr */)
{
    stop();
    if (exit_code)
        *exit_code = m_exit_code;
    return m_stdout;
}

inline bool internal::executor::kill()
{
#if _WIN32
    if (m_future.valid())
    {
        // Close all windows that weren’t open when we started the future
        // FIXME: there is a race condition here when accessing m_windows, we don’t know
        // whether it is actually ready.
        auto previous_windows = m_windows;
        EnumWindows(&enum_windows_callback, (LPARAM)this);
        for (auto hwnd : m_windows)
            if (previous_windows.find(hwnd) == previous_windows.end())
                SendMessage(hwnd, WM_CLOSE, 0, 0);
        return true;
    }
#elif __EMSCRIPTEN__ || __NX__
    // FIXME: do something
    (void)timeout;
    return false; // cannot kill
#else
    ::kill(m_pid, SIGKILL);
#endif
    stop();
    return true;
}

#if _WIN32
inline BOOL CALLBACK internal::executor::enum_windows_callback(HWND hwnd, LPARAM lParam)
{
    auto that = (executor *)lParam;

    DWORD pid;
    auto tid = GetWindowThreadProcessId(hwnd, &pid);
    if (tid == that->m_tid)
        that->m_windows.insert(hwnd);
    return TRUE;
}
#endif

#if _WIN32
inline void internal::executor::start_func(std::function<std::string(int *)> const &fun)
{
    stop();

    auto trampoline = [fun, this](int* x)
    {
        // Save our thread id so that the caller can cancel us
        m_tid = GetCurrentThreadId();
        EnumWindows(&enum_windows_callback, (LPARAM)this);
        return fun(&m_exit_code);
    };

    m_future = std::async(trampoline, &m_exit_code);
    m_running = true;
}

#elif __EMSCRIPTEN__
inline void internal::executor::start(int exit_code)
{
    m_exit_code = exit_code;
}

#else
inline void internal::executor::start_process(std::vector<std::string> const &command)
{
    stop();
    m_stdout.clear();
    m_exit_code = -1;

    int in[2], out[2];
    if (pipe(in) != 0 || pipe(out) != 0)
        return;

    m_pid = fork();
    if (m_pid < 0)
        return;

    close(in[m_pid ? 0 : 1]);
    close(out[m_pid ? 1 : 0]);

    if (m_pid == 0)
    {
        dup2(in[0], STDIN_FILENO);
        dup2(out[1], STDOUT_FILENO);

        // Ignore stderr so that it doesn’t pollute the console (e.g. GTK+ errors from zenity)
        int fd = open("/dev/null", O_WRONLY);
        dup2(fd, STDERR_FILENO);
        close(fd);

        std::vector<char *> args;
        std::transform(command.cbegin(), command.cend(), std::back_inserter(args),
                       [](std::string const &s) { return const_cast<char *>(s.c_str()); });
        args.push_back(nullptr); // null-terminate argv[]

        execvp(args[0], args.data());
        exit(1);
    }

    close(in[1]);
    m_fd = out[0];
    auto flags = fcntl(m_fd, F_GETFL);
    fcntl(m_fd, F_SETFL, flags | O_NONBLOCK);

    m_running = true;
}
#endif

inline internal::executor::~executor()
{
    stop();
}

inline bool internal::executor::ready(int timeout /* = default_wait_timeout */)
{
    if (!m_running)
        return true;

#if _WIN32
    if (m_future.valid())
    {
        auto status = m_future.wait_for(std::chrono::milliseconds(timeout));
        if (status != std::future_status::ready)
        {
            // On Windows, we need to run the message pump. If the async
            // thread uses a Windows API dialog, it may be attached to the
            // main thread and waiting for messages that only we can dispatch.
            MSG msg;
            while (PeekMessage(&msg, nullptr, 0, 0, PM_REMOVE))
            {
                TranslateMessage(&msg);
                DispatchMessage(&msg);
            }
            return false;
        }

        m_stdout = m_future.get();
    }
#elif __EMSCRIPTEN__ || __NX__
    // FIXME: do something
    (void)timeout;
#else
    char buf[BUFSIZ];
    ssize_t received = read(m_fd, buf, BUFSIZ - 1);
    if (received > 0)
    {
        m_stdout += std::string(buf, received);
        return false;
    }

    // Reap child process if it is dead. It is possible that the system has already reaped it
    // (this happens when the calling application handles or ignores SIG_CHLD) and results in
    // waitpid() failing with ECHILD. Otherwise we assume the child is running and we sleep for
    // a little while.
    int status;
    pid_t child = waitpid(m_pid, &status, WNOHANG);
    if (child != m_pid && (child >= 0 || errno != ECHILD))
    {
        // FIXME: this happens almost always at first iteration
        std::this_thread::sleep_for(std::chrono::milliseconds(timeout));
        return false;
    }

    close(m_fd);
    m_exit_code = WEXITSTATUS(status);
#endif

    m_running = false;
    return true;
}

inline void internal::executor::stop()
{
    // Loop until the user closes the dialog
    while (!ready())
        ;
}

// dll implementation

#if _WIN32
inline internal::platform::dll::dll(std::string const &name)
  : handle(::LoadLibraryA(name.c_str()))
{}

inline internal::platform::dll::~dll()
{
    if (handle)
        ::FreeLibrary(handle);
}
#endif // _WIN32

// new_style_context implementation

#if _WIN32
inline internal::platform::new_style_context::new_style_context()
{
    // Only create one activation context for the whole app lifetime.
    static HANDLE hctx = create();

    if (hctx != INVALID_HANDLE_VALUE)
        ActivateActCtx(hctx, &m_cookie);
}

inline internal::platform::new_style_context::~new_style_context()
{
    DeactivateActCtx(0, m_cookie);
}

inline HANDLE internal::platform::new_style_context::create()
{
    // This “hack” seems to be necessary for this code to work on windows XP.
    // Without it, dialogs do not show and close immediately. GetError()
    // returns 0 so I don’t know what causes this. I was not able to reproduce
    // this behavior on Windows 7 and 10 but just in case, let it be here for
    // those versions too.
    // This hack is not required if other dialogs are used (they load comdlg32
    // automatically), only if message boxes are used.
    dll comdlg32("comdlg32.dll");

    // Using approach as shown here: https://stackoverflow.com/a/10444161
    UINT len = ::GetSystemDirectoryA(nullptr, 0);
    std::string sys_dir(len, '\0');
    ::GetSystemDirectoryA(&sys_dir[0], len);

    ACTCTXA act_ctx =
    {
        // Do not set flag ACTCTX_FLAG_SET_PROCESS_DEFAULT, since it causes a
        // crash with error “default context is already set”.
        sizeof(act_ctx),
        ACTCTX_FLAG_RESOURCE_NAME_VALID | ACTCTX_FLAG_ASSEMBLY_DIRECTORY_VALID,
        "shell32.dll", 0, 0, sys_dir.c_str(), (LPCSTR)124,
    };

    return ::CreateActCtxA(&act_ctx);
}
#endif // _WIN32

// dialog implementation

inline bool internal::dialog::ready(int timeout /* = default_wait_timeout */)
{
    return m_async->ready(timeout);
}

inline bool internal::dialog::kill()
{
    return m_async->kill();
}

inline internal::dialog::dialog()
  : m_async(std::make_shared<executor>())
{
    if (!flags(flag::is_scanned))
    {
#if _WIN32
        flags(flag::is_vista) = is_vista();
#elif !__APPLE__
        flags(flag::has_zenity) = check_program("zenity");
        flags(flag::has_matedialog) = check_program("matedialog");
        flags(flag::has_qarma) = check_program("qarma");
        flags(flag::has_kdialog) = check_program("kdialog");

        // If multiple helpers are available, try to default to the best one
        if (flags(flag::has_zenity) && flags(flag::has_kdialog))
        {
            auto desktop_name = std::getenv("XDG_SESSION_DESKTOP");
            if (desktop_name && desktop_name == std::string("gnome"))
                flags(flag::has_kdialog) = false;
            else if (desktop_name && desktop_name == std::string("KDE"))
                flags(flag::has_zenity) = false;
        }
#endif
        flags(flag::is_scanned) = true;
    }
}

inline std::vector<std::string> internal::dialog::desktop_helper() const
{
#if __APPLE__
    return { "osascript" };
#else
    return { flags(flag::has_zenity) ? "zenity"
           : flags(flag::has_matedialog) ? "matedialog"
           : flags(flag::has_qarma) ? "qarma"
           : flags(flag::has_kdialog) ? "kdialog"
           : "echo" };
#endif
}

inline std::string internal::dialog::buttons_to_name(choice _choice) const
{
    switch (_choice)
    {
        case choice::ok_cancel: return "okcancel";
        case choice::yes_no: return "yesno";
        case choice::yes_no_cancel: return "yesnocancel";
        case choice::retry_cancel: return "retrycancel";
        case choice::abort_retry_ignore: return "abortretryignore";
        /* case choice::ok: */ default: return "ok";
    }
}

inline std::string internal::dialog::get_icon_name(icon _icon) const
{
    switch (_icon)
    {
        case icon::warning: return "warning";
        case icon::error: return "error";
        case icon::question: return "question";
        // Zenity wants "information" but WinForms wants "info"
        /* case icon::info: */ default:
#if _WIN32
            return "info";
#else
            return "information";
#endif
    }
}

// THis is only used for debugging purposes
inline std::ostream& operator <<(std::ostream &s, std::vector<std::string> const &v)
{
    int not_first = 0;
    for (auto &e : v)
        s << (not_first++ ? " " : "") << e;
    return s;
}

// Properly quote a string for Powershell: replace ' or " with '' or ""
// FIXME: we should probably get rid of newlines!
// FIXME: the \" sequence seems unsafe, too!
// XXX: this is no longer used but I would like to keep it around just in case
inline std::string internal::dialog::powershell_quote(std::string const &str) const
{
    return "'" + std::regex_replace(str, std::regex("['\"]"), "$&$&") + "'";
}

// Properly quote a string for osascript: replace \ or " with \\ or \"
// XXX: this also used to replace ' with \' when popen was used, but it would be
// smarter to do shell_quote(osascript_quote(...)) if this is needed again.
inline std::string internal::dialog::osascript_quote(std::string const &str) const
{
    return "\"" + std::regex_replace(str, std::regex("[\\\\\"]"), "\\$&") + "\"";
}

// Properly quote a string for the shell: just replace ' with '\''
// XXX: this is no longer used but I would like to keep it around just in case
inline std::string internal::dialog::shell_quote(std::string const &str) const
{
    return "'" + std::regex_replace(str, std::regex("'"), "'\\''") + "'";
}

// Check whether a program is present using “which”.
inline bool internal::dialog::check_program(std::string const &program)
{
#if _WIN32
    (void)program;
    return false;
#elif __EMSCRIPTEN__
    (void)program;
    return false;
#else
    int exit_code = -1;
    m_async->start_process({"/bin/sh", "-c", "which " + program});
    m_async->result(&exit_code);
    return exit_code == 0;
#endif
}

// file_dialog implementation

inline internal::file_dialog::file_dialog(type in_type,
            std::string const &title,
            std::string const &default_path /* = "" */,
            std::vector<std::string> filters /* = {} */,
            opt options /* = opt::none */)
{
#if _WIN32
    std::string filter_list;
    std::regex whitespace("  *");
    for (size_t i = 0; i + 1 < filters.size(); i += 2)
    {
        filter_list += filters[i] + '\0';
        filter_list += std::regex_replace(filters[i + 1], whitespace, ";") + '\0';
    }
    filter_list += '\0';

    m_async->start_func([this, in_type, title, default_path, filter_list,
                         options](int *exit_code) -> std::string
    {
        (void)exit_code;
        m_wtitle = internal::str2wstr(title);
        m_wdefault_path = internal::str2wstr(default_path);
        auto wfilter_list = internal::str2wstr(filter_list);

        // Folder selection uses a different method
        if (in_type == type::folder)
        {
            dll ole32("ole32.dll");

            auto status = dll::proc<HRESULT WINAPI (LPVOID, DWORD)>(ole32, "CoInitializeEx")
                              (nullptr, COINIT_APARTMENTTHREADED);
            if (flags(flag::is_vista))
            {
                // On Vista and higher we should be able to use IFileDialog for folder selection
                IFileDialog *ifd;
                HRESULT hr = dll::proc<HRESULT WINAPI (REFCLSID, LPUNKNOWN, DWORD, REFIID, LPVOID *)>(ole32, "CoCreateInstance")
                                 (CLSID_FileOpenDialog, nullptr, CLSCTX_INPROC_SERVER, IID_PPV_ARGS(&ifd));

                // In case CoCreateInstance fails (which it should not), try legacy approach
                if (SUCCEEDED(hr))
                    return select_folder_vista(ifd, options & opt::force_path);
            }

            BROWSEINFOW bi;
            memset(&bi, 0, sizeof(bi));

            bi.lpfn = &bffcallback;
            bi.lParam = (LPARAM)this;

            if (flags(flag::is_vista))
            {
                // This hangs on Windows XP, as reported here:
                // https://github.com/samhocevar/portable-file-dialogs/pull/21
                if (status == S_OK)
                    bi.ulFlags |= BIF_NEWDIALOGSTYLE;
                bi.ulFlags |= BIF_EDITBOX;
                bi.ulFlags |= BIF_STATUSTEXT;
            }

            auto *list = SHBrowseForFolderW(&bi);
            std::string ret;
            if (list)
            {
                auto buffer = new wchar_t[MAX_PATH];
                SHGetPathFromIDListW(list, buffer);
                dll::proc<void WINAPI (LPVOID)>(ole32, "CoTaskMemFree")(list);
                ret = internal::wstr2str(buffer);
                delete[] buffer;
            }
            if (status == S_OK)
                dll::proc<void WINAPI ()>(ole32, "CoUninitialize")();
            return ret;
        }

        OPENFILENAMEW ofn;
        memset(&ofn, 0, sizeof(ofn));
        ofn.lStructSize = sizeof(OPENFILENAMEW);
        ofn.hwndOwner = GetActiveWindow();

        ofn.lpstrFilter = wfilter_list.c_str();

        auto woutput = std::wstring(MAX_PATH * 256, L'\0');
        ofn.lpstrFile = (LPWSTR)woutput.data();
        ofn.nMaxFile = (DWORD)woutput.size();
        if (!m_wdefault_path.empty())
        {
            // If a directory was provided, use it as the initial directory. If
            // a valid path was provided, use it as the initial file. Otherwise,
            // let the Windows API decide.
            auto path_attr = GetFileAttributesW(m_wdefault_path.c_str());
            if (path_attr != INVALID_FILE_ATTRIBUTES && (path_attr & FILE_ATTRIBUTE_DIRECTORY))
                ofn.lpstrInitialDir = m_wdefault_path.c_str();
            else if (m_wdefault_path.size() <= woutput.size())
                //second argument is size of buffer, not length of string
                StringCchCopyW(ofn.lpstrFile, MAX_PATH*256+1, m_wdefault_path.c_str());
            else
            {
                ofn.lpstrFileTitle = (LPWSTR)m_wdefault_path.data();
                ofn.nMaxFileTitle = (DWORD)m_wdefault_path.size();
            }
        }
        ofn.lpstrTitle = m_wtitle.c_str();
        ofn.Flags = OFN_NOCHANGEDIR | OFN_EXPLORER;

        dll comdlg32("comdlg32.dll");

        if (in_type == type::save)
        {
            if (!(options & opt::force_overwrite))
                ofn.Flags |= OFN_OVERWRITEPROMPT;

            // using set context to apply new visual style (required for windows XP)
            new_style_context ctx;

            dll::proc<BOOL WINAPI (LPOPENFILENAMEW)> get_save_file_name(comdlg32, "GetSaveFileNameW");
            if (get_save_file_name(&ofn) == 0)
                return "";
            return internal::wstr2str(woutput.c_str());
        }

        if (options & opt::multiselect)
            ofn.Flags |= OFN_ALLOWMULTISELECT;
        ofn.Flags |= OFN_PATHMUSTEXIST;

        // using set context to apply new visual style (required for windows XP)
        new_style_context ctx;

        dll::proc<BOOL WINAPI (LPOPENFILENAMEW)> get_open_file_name(comdlg32, "GetOpenFileNameW");
        if (get_open_file_name(&ofn) == 0)
            return "";

        std::string prefix;
        for (wchar_t const *p = woutput.c_str(); *p; )
        {
            auto filename = internal::wstr2str(p);
            p += filename.size();
            // In multiselect mode, we advance p one step more and
            // check for another filename. If there is one and the
            // prefix is empty, it means we just read the prefix.
            if ((options & opt::multiselect) && *++p && prefix.empty())
            {
                prefix = filename + "/";
                continue;
            }

            m_vector_result.push_back(prefix + filename);
        }

        return "";
    });
#else
    auto command = desktop_helper();

    if (is_osascript())
    {
        std::string script = "set ret to choose";
        switch (in_type)
        {
            case type::save:
                script += " file name";
                break;
            case type::open: default:
                script += " file";
                if (options & opt::multiselect)
                    script += " with multiple selections allowed";
                break;
            case type::folder:
                script += " folder";
                break;
        }

        if (default_path.size())
            script += " default location " + osascript_quote(default_path);
        script += " with prompt " + osascript_quote(title);

        if (in_type == type::open)
        {
            // Concatenate all user-provided filter patterns
            std::string patterns;
            for (size_t i = 0; i < filters.size() / 2; ++i)
                patterns += " " + filters[2 * i + 1];

            // Split the pattern list to check whether "*" is in there; if it
            // is, we have to disable filters because there is no mechanism in
            // OS X for the user to override the filter.
            std::regex sep("\\s+");
            std::string filter_list;
            bool has_filter = true;
            std::sregex_token_iterator iter(patterns.begin(), patterns.end(), sep, -1);
            std::sregex_token_iterator end;
            for ( ; iter != end; ++iter)
            {
                auto pat = iter->str();
                if (pat == "*" || pat == "*.*")
                    has_filter = false;
                else if (internal::starts_with(pat, "*."))
                    filter_list += (filter_list.size() == 0 ? "" : ",") +
                                   osascript_quote(pat.substr(2, pat.size() - 2));
            }
            if (has_filter && filter_list.size() > 0)
                script += " of type {" + filter_list + "}";
        }

        if (in_type == type::open && (options & opt::multiselect))
        {
            script += "\nset s to \"\"";
            script += "\nrepeat with i in ret";
            script += "\n  set s to s & (POSIX path of i) & \"\\n\"";
            script += "\nend repeat";
            script += "\ncopy s to stdout";
        }
        else
        {
            script += "\nPOSIX path of ret";
        }

        command.push_back("-e");
        command.push_back(script);
    }
    else if (is_zenity())
    {
        command.push_back("--file-selection");
        command.push_back("--filename=" + default_path);
        command.push_back("--title");
        command.push_back(title);
        command.push_back("--separator='\n'");

        for (size_t i = 0; i < filters.size() / 2; ++i)
        {
            command.push_back("--file-filter");
            command.push_back(filters[2 * i] + "|" + filters[2 * i + 1]);
        }

        if (in_type == type::save)
            command.push_back("--save");
        if (in_type == type::folder)
            command.push_back("--directory");
        if (!(options & opt::force_overwrite))
            command.push_back("--confirm-overwrite");
        if (options & opt::multiselect)
            command.push_back("--multiple");
    }
    else if (is_kdialog())
    {
        switch (in_type)
        {
            case type::save: command.push_back("--getsavefilename"); break;
            case type::open: command.push_back("--getopenfilename"); break;
            case type::folder: command.push_back("--getexistingdirectory"); break;
        }
<<<<<<< HEAD
        command.push_back(default_path);
=======
        if (options & opt::multiselect)
            command += " --multiple";

        command += " " + shell_quote(default_path);
>>>>>>> f1cdd6b5

        std::string filter;
        for (size_t i = 0; i < filters.size() / 2; ++i)
            filter += (i == 0 ? "" : " | ") + filters[2 * i] + "(" + filters[2 * i + 1] + ")";
        command.push_back(filter);

        command.push_back("--title");
        command.push_back(title);
    }

    if (flags(flag::is_verbose))
        std::cerr << "pfd: " << command << std::endl;

    m_async->start_process(command);
#endif
}

inline std::string internal::file_dialog::string_result()
{
#if _WIN32
    return m_async->result();
#else
    // Strip the newline character
    auto ret = m_async->result();
    return ret.back() == '\n' ? ret.substr(0, ret.size() - 1) : ret;
#endif
}

inline std::vector<std::string> internal::file_dialog::vector_result()
{
#if _WIN32
    m_async->result();
    return m_vector_result;
#else
    std::vector<std::string> ret;
    auto result = m_async->result();
    for (;;)
    {
        // Split result along newline characters
        auto i = result.find('\n');
        if (i == 0 || i == std::string::npos)
            break;
        ret.push_back(result.substr(0, i));
        result = result.substr(i + 1, result.size());
    }
    return ret;
#endif
}

#if _WIN32
// Use a static function to pass as BFFCALLBACK for legacy folder select
inline int CALLBACK internal::file_dialog::bffcallback(HWND hwnd, UINT uMsg,
                                                       LPARAM, LPARAM pData)
{
    auto inst = (file_dialog *)pData;
    switch (uMsg)
    {
        case BFFM_INITIALIZED:
            SendMessage(hwnd, BFFM_SETSELECTIONW, TRUE, (LPARAM)inst->m_wdefault_path.c_str());
            break;
    }
    return 0;
}

inline std::string internal::file_dialog::select_folder_vista(IFileDialog *ifd, bool force_path)
{
    std::string result;

    IShellItem *folder;

    // Load library at runtime so app doesn't link it at load time (which will fail on windows XP)
    dll shell32("shell32.dll");
    dll::proc<HRESULT WINAPI (PCWSTR, IBindCtx*, REFIID, void**)>
        create_item(shell32, "SHCreateItemFromParsingName");

    if (!create_item)
        return "";

    auto hr = create_item(m_wdefault_path.c_str(),
                          nullptr,
                          IID_PPV_ARGS(&folder));

    // Set default folder if found. This only sets the default folder. If
    // Windows has any info about the most recently selected folder, it
    // will display it instead. Generally, calling SetFolder() to set the
    // current directory “is not a good or expected user experience and
    // should therefore be avoided”:
    // https://docs.microsoft.com/windows/win32/api/shobjidl_core/nf-shobjidl_core-ifiledialog-setfolder
    if (SUCCEEDED(hr))
    {
        if (force_path)
            ifd->SetFolder(folder);
        else
            ifd->SetDefaultFolder(folder);
        folder->Release();
    }

    // Set the dialog title and option to select folders
    ifd->SetOptions(FOS_PICKFOLDERS);
    ifd->SetTitle(m_wtitle.c_str());

    hr = ifd->Show(GetActiveWindow());
    if (SUCCEEDED(hr))
    {
        IShellItem* item;
        hr = ifd->GetResult(&item);
        if (SUCCEEDED(hr))
        {
            wchar_t* wselected = nullptr;
            item->GetDisplayName(SIGDN_FILESYSPATH, &wselected);
            item->Release();

            if (wselected)
            {
                result = internal::wstr2str(std::wstring(wselected));
                dll ole32("ole32.dll");
                dll::proc<void WINAPI (LPVOID)>(ole32, "CoTaskMemFree")(wselected);
            }
        }
    }

    ifd->Release();

    return result;
}
#endif

// notify implementation

inline notify::notify(std::string const &title,
                      std::string const &message,
                      icon _icon /* = icon::info */)
{
    if (_icon == icon::question) // Not supported by notifications
        _icon = icon::info;

#if _WIN32
    // Use a static shared pointer for notify_icon so that we can delete
    // it whenever we need to display a new one, and we can also wait
    // until the program has finished running.
    struct notify_icon_data : public NOTIFYICONDATAW
    {
        ~notify_icon_data() { Shell_NotifyIconW(NIM_DELETE, this); }
    };

    static std::shared_ptr<notify_icon_data> nid;

    // Release the previous notification icon, if any, and allocate a new
    // one. Note that std::make_shared() does value initialization, so there
    // is no need to memset the structure.
    nid = nullptr;
    nid = std::make_shared<notify_icon_data>();

    // For XP support
    nid->cbSize = NOTIFYICONDATAW_V2_SIZE;
    nid->hWnd = nullptr;
    nid->uID = 0;

    // Flag Description:
    // - NIF_ICON    The hIcon member is valid.
    // - NIF_MESSAGE The uCallbackMessage member is valid.
    // - NIF_TIP     The szTip member is valid.
    // - NIF_STATE   The dwState and dwStateMask members are valid.
    // - NIF_INFO    Use a balloon ToolTip instead of a standard ToolTip. The szInfo, uTimeout, szInfoTitle, and dwInfoFlags members are valid.
    // - NIF_GUID    Reserved.
    nid->uFlags = NIF_MESSAGE | NIF_ICON | NIF_INFO;

    // Flag Description
    // - NIIF_ERROR     An error icon.
    // - NIIF_INFO      An information icon.
    // - NIIF_NONE      No icon.
    // - NIIF_WARNING   A warning icon.
    // - NIIF_ICON_MASK Version 6.0. Reserved.
    // - NIIF_NOSOUND   Version 6.0. Do not play the associated sound. Applies only to balloon ToolTips
    switch (_icon)
    {
        case icon::warning: nid->dwInfoFlags = NIIF_WARNING; break;
        case icon::error: nid->dwInfoFlags = NIIF_ERROR; break;
        /* case icon::info: */ default: nid->dwInfoFlags = NIIF_INFO; break;
    }

    ENUMRESNAMEPROC icon_enum_callback = [](HMODULE, LPCTSTR, LPTSTR lpName, LONG_PTR lParam) -> BOOL
    {
        ((NOTIFYICONDATAW *)lParam)->hIcon = ::LoadIcon(GetModuleHandle(nullptr), lpName);
        return false;
    };

    nid->hIcon = ::LoadIcon(nullptr, IDI_APPLICATION);
    ::EnumResourceNames(nullptr, RT_GROUP_ICON, icon_enum_callback, (LONG_PTR)nid.get());

    nid->uTimeout = 5000;

    StringCchCopyW(nid->szInfoTitle, ARRAYSIZE(nid->szInfoTitle), internal::str2wstr(title).c_str());
    StringCchCopyW(nid->szInfo, ARRAYSIZE(nid->szInfo), internal::str2wstr(message).c_str());

    // Display the new icon
    Shell_NotifyIconW(NIM_ADD, nid.get());
#else
    auto command = desktop_helper();

    if (is_osascript())
    {
        command.push_back("-e");
        command.push_back("display notification " + osascript_quote(message) +
                          " with title " + osascript_quote(title));
    }
    else if (is_zenity())
    {
        command.push_back("--notification");
        command.push_back("--window-icon");
        command.push_back(get_icon_name(_icon));
        command.push_back("--text");
        command.push_back(title + "\n" + message);
    }
    else if (is_kdialog())
    {
        command.push_back("--icon");
        command.push_back(get_icon_name(_icon));
        command.push_back("--title");
        command.push_back(title);
        command.push_back("--passivepopup");
        command.push_back(message);
        command.push_back("5");
    }

    if (flags(flag::is_verbose))
        std::cerr << "pfd: " << command << std::endl;

    m_async->start_process(command);
#endif
}

// message implementation

inline message::message(std::string const &title,
                        std::string const &text,
                        choice _choice /* = choice::ok_cancel */,
                        icon _icon /* = icon::info */)
{
#if _WIN32
    UINT style = MB_TOPMOST;
    switch (_icon)
    {
        case icon::warning: style |= MB_ICONWARNING; break;
        case icon::error: style |= MB_ICONERROR; break;
        case icon::question: style |= MB_ICONQUESTION; break;
        /* case icon::info: */ default: style |= MB_ICONINFORMATION; break;
    }

    switch (_choice)
    {
        case choice::ok_cancel: style |= MB_OKCANCEL; break;
        case choice::yes_no: style |= MB_YESNO; break;
        case choice::yes_no_cancel: style |= MB_YESNOCANCEL; break;
        case choice::retry_cancel: style |= MB_RETRYCANCEL; break;
        case choice::abort_retry_ignore: style |= MB_ABORTRETRYIGNORE; break;
        /* case choice::ok: */ default: style |= MB_OK; break;
    }

    m_mappings[IDCANCEL] = button::cancel;
    m_mappings[IDOK] = button::ok;
    m_mappings[IDYES] = button::yes;
    m_mappings[IDNO] = button::no;
    m_mappings[IDABORT] = button::abort;
    m_mappings[IDRETRY] = button::retry;
    m_mappings[IDIGNORE] = button::ignore;

    m_async->start_func([this, text, title, style](int* exit_code) -> std::string
    {
        auto wtext = internal::str2wstr(text);
        auto wtitle = internal::str2wstr(title);
        // using set context to apply new visual style (required for all windows versions)
        new_style_context ctx;
        *exit_code = MessageBoxW(GetActiveWindow(), wtext.c_str(), wtitle.c_str(), style);
        return "";
    });

#elif __EMSCRIPTEN__
    std::string full_message;
    switch (_icon)
    {
        case icon::warning: full_message = "⚠️"; break;
        case icon::error: full_message = "⛔"; break;
        case icon::question: full_message = "❓"; break;
        /* case icon::info: */ default: full_message = "ℹ"; break;
    }

    full_message += ' ' + title + "\n\n" + text;

    // This does not really start an async task; it just passes the
    // EM_ASM_INT return value to a fake start() function.
    m_async->start(EM_ASM_INT(
    {
        if ($1)
            return window.confirm(UTF8ToString($0)) ? 0 : -1;
        alert(UTF8ToString($0));
        return 0;
    }, full_message.c_str(), _choice == choice::ok_cancel));
#else
    auto command = desktop_helper();

    if (is_osascript())
    {
        std::string script = "display dialog " + osascript_quote(text) +
                             " with title " + osascript_quote(title);
        switch (_choice)
        {
            case choice::ok_cancel:
                script += "buttons {\"OK\", \"Cancel\"}"
                          " default button \"OK\""
                          " cancel button \"Cancel\"";
                m_mappings[256] = button::cancel;
                break;
            case choice::yes_no:
                script += "buttons {\"Yes\", \"No\"}"
                          " default button \"Yes\""
                          " cancel button \"No\"";
                m_mappings[256] = button::no;
                break;
            case choice::yes_no_cancel:
                script += "buttons {\"Yes\", \"No\", \"Cancel\"}"
                          " default button \"Yes\""
                          " cancel button \"Cancel\"";
                m_mappings[256] = button::cancel;
                break;
            case choice::retry_cancel:
                script += "buttons {\"Retry\", \"Cancel\"}"
                          " default button \"Retry\""
                          " cancel button \"Cancel\"";
                m_mappings[256] = button::cancel;
                break;
            case choice::abort_retry_ignore:
                script += "buttons {\"Abort\", \"Retry\", \"Ignore\"}"
                          " default button \"Retry\""
                          " cancel button \"Retry\"";
                m_mappings[256] = button::cancel;
                break;
            case choice::ok: default:
                script += "buttons {\"OK\"}"
                          " default button \"OK\""
                          " cancel button \"OK\"";
                m_mappings[256] = button::ok;
                break;
        }
        script += " with icon ";
        switch (_icon)
        {
            #define PFD_OSX_ICON(n) "alias ((path to library folder from system domain) as text " \
                "& \"CoreServices:CoreTypes.bundle:Contents:Resources:" n ".icns\")"
            case icon::info: default: script += PFD_OSX_ICON("ToolBarInfo"); break;
            case icon::warning: script += "caution"; break;
            case icon::error: script += "stop"; break;
            case icon::question: script += PFD_OSX_ICON("GenericQuestionMarkIcon"); break;
            #undef PFD_OSX_ICON
        }

        command.push_back("-e");
        command.push_back(script);
    }
    else if (is_zenity())
    {
        switch (_choice)
        {
            case choice::ok_cancel:
                command.insert(command.end(), { "--question", "--ok-label=OK", "--cancel-label=Cancel" }); break;
            case choice::yes_no:
                // Do not use standard --question because it causes “No” to return -1,
                // which is inconsistent with the “Yes/No/Cancel” mode below.
                command.insert(command.end(), { "--question", "--switch", "--extra-button", "No", "--extra-button", "Yes" }); break;
            case choice::yes_no_cancel:
                command.insert(command.end(), { "--question", "--switch", "--extra-button", "No", "--extra-button", "Yes", "--extra-button", "Cancel" }); break;
            case choice::retry_cancel:
                command.insert(command.end(), { "--question", "--switch", "--extra-button", "Retry", "--extra-button", "Cancel" }); break;
            case choice::abort_retry_ignore:
                command.insert(command.end(), { "--question", "--switch", "--extra-button", "Abort", "--extra-button", "Retry", "--extra-button", "Ignore" }); break;
            default:
                switch (_icon)
                {
                    case icon::error: command.push_back("--error"); break;
                    case icon::warning: command.push_back("--warning"); break;
                    default: command.push_back("--info"); break;
                }
        }

        command.insert(command.end(), { "--title", title,
                                        "--width", "300", "--height", "0", // sensible defaults
                                        "--text", text,
                                        "--icon-name=dialog-" + get_icon_name(_icon) });
    }
    else if (is_kdialog())
    {
        if (_choice == choice::ok)
        {
            switch (_icon)
            {
                case icon::error: command.push_back("--error"); break;
                case icon::warning: command.push_back("--sorry"); break;
                default: command.push_back("--msgbox"); break;
            }
        }
        else
        {
            std::string flag = "--";
            if (_icon == icon::warning || _icon == icon::error)
                flag += "warning";
            flag += "yesno";
            if (_choice == choice::yes_no_cancel)
                flag += "cancel";
            command.push_back(flag);
            if (_choice == choice::yes_no || _choice == choice::yes_no_cancel)
            {
                m_mappings[0] = button::yes;
                m_mappings[256] = button::no;
            }
        }

        command.push_back(text);
        command.push_back("--title");
        command.push_back(title);

        // Must be after the above part
        if (_choice == choice::ok_cancel)
            command.insert(command.end(), { "--yes-label", "OK", "--no-label", "Cancel" });
    }

    if (flags(flag::is_verbose))
        std::cerr << "pfd: " << command << std::endl;

    m_async->start_process(command);
#endif
}

inline button message::result()
{
    int exit_code;
    auto ret = m_async->result(&exit_code);
    // osascript will say "button returned:Cancel\n"
    // and others will just say "Cancel\n"
    if (exit_code < 0 || // this means cancel
        internal::ends_with(ret, "Cancel\n"))
        return button::cancel;
    if (internal::ends_with(ret, "OK\n"))
        return button::ok;
    if (internal::ends_with(ret, "Yes\n"))
        return button::yes;
    if (internal::ends_with(ret, "No\n"))
        return button::no;
    if (internal::ends_with(ret, "Abort\n"))
        return button::abort;
    if (internal::ends_with(ret, "Retry\n"))
        return button::retry;
    if (internal::ends_with(ret, "Ignore\n"))
        return button::ignore;
    if (m_mappings.count(exit_code) != 0)
        return m_mappings[exit_code];
    return exit_code == 0 ? button::ok : button::cancel;
}

// open_file implementation

inline open_file::open_file(std::string const &title,
                            std::string const &default_path /* = "" */,
                            std::vector<std::string> filters /* = { "All Files", "*" } */,
                            opt options /* = opt::none */)
  : file_dialog(type::open, title, default_path, filters, options)
{
}

inline open_file::open_file(std::string const &title,
                            std::string const &default_path,
                            std::vector<std::string> filters,
                            bool allow_multiselect)
  : open_file(title, default_path, filters,
              (allow_multiselect ? opt::multiselect : opt::none))
{
}

inline std::vector<std::string> open_file::result()
{
    return vector_result();
}

// save_file implementation

inline save_file::save_file(std::string const &title,
                            std::string const &default_path /* = "" */,
                            std::vector<std::string> filters /* = { "All Files", "*" } */,
                            opt options /* = opt::none */)
  : file_dialog(type::save, title, default_path, filters, options)
{
}

inline save_file::save_file(std::string const &title,
                            std::string const &default_path,
                            std::vector<std::string> filters,
                            bool confirm_overwrite)
  : save_file(title, default_path, filters,
              (confirm_overwrite ? opt::none : opt::force_overwrite))
{
}

inline std::string save_file::result()
{
    return string_result();
}

// select_folder implementation

inline select_folder::select_folder(std::string const &title,
                                    std::string const &default_path /* = "" */,
                                    opt options /* = opt::none */)
  : file_dialog(type::folder, title, default_path, {}, options)
{
}

inline std::string select_folder::result()
{
    return string_result();
}

#endif // PFD_SKIP_IMPLEMENTATION

} // namespace pfd
<|MERGE_RESOLUTION|>--- conflicted
+++ resolved
@@ -1115,14 +1115,10 @@
             case type::open: command.push_back("--getopenfilename"); break;
             case type::folder: command.push_back("--getexistingdirectory"); break;
         }
-<<<<<<< HEAD
+        if (options & opt::multiselect)
+            command.push_back(" --multiple");
+
         command.push_back(default_path);
-=======
-        if (options & opt::multiselect)
-            command += " --multiple";
-
-        command += " " + shell_quote(default_path);
->>>>>>> f1cdd6b5
 
         std::string filter;
         for (size_t i = 0; i < filters.size() / 2; ++i)
